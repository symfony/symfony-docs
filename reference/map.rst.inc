* **Configuration Options**

  Ever wondered what configuration options you have available to you in
  files such as ``app/config/config.yml``? In this section, all the available
  configuration is broken down by the key (e.g. ``framework``) that defines
  each possible section of your Symfony configuration.

  * :doc:`framework </reference/configuration/framework>`
  * :doc:`doctrine </reference/configuration/doctrine>`
  * :doc:`security </reference/configuration/security>`
  * :doc:`assetic </reference/configuration/assetic>`
  * :doc:`swiftmailer </reference/configuration/swiftmailer>`
  * :doc:`twig </reference/configuration/twig>`
  * :doc:`monolog </reference/configuration/monolog>`
  * :doc:`web_profiler </reference/configuration/web_profiler>`
<<<<<<< HEAD
=======
  * :doc:`debug </reference/configuration/debug>` (new in 2.6)
>>>>>>> 8da5a305

* :doc:`Configuring the Kernel (e.g. AppKernel) </reference/configuration/kernel>`

* **Forms and Validation**

  * :doc:`Form Field Type Reference </reference/forms/types>`
  * :doc:`Validation Constraints Reference </reference/constraints>`
  * :doc:`Twig Template Function and Variable Reference </reference/forms/twig_reference>`

* :doc:`Twig Extensions (forms, filters, tags, etc) Reference </reference/twig_reference>`

* **Other Areas**

  * :doc:`/reference/dic_tags`
  * :doc:`/reference/events`
  * :doc:`/reference/requirements`<|MERGE_RESOLUTION|>--- conflicted
+++ resolved
@@ -13,10 +13,7 @@
   * :doc:`twig </reference/configuration/twig>`
   * :doc:`monolog </reference/configuration/monolog>`
   * :doc:`web_profiler </reference/configuration/web_profiler>`
-<<<<<<< HEAD
-=======
   * :doc:`debug </reference/configuration/debug>` (new in 2.6)
->>>>>>> 8da5a305
 
 * :doc:`Configuring the Kernel (e.g. AppKernel) </reference/configuration/kernel>`
 
