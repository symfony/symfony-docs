Valid
=====

This constraint is used to enable validation on objects that are embedded
as properties on an object being validated. This allows you to validate
an object and all sub-objects associated with it.

+----------------+---------------------------------------------------------------------+
| Applies to     | :ref:`property or method <validation-property-target>`              |
+----------------+---------------------------------------------------------------------+
| Options        | - `traverse`_                                                       |
<<<<<<< HEAD
|                | - `deep`_                                                           |
=======
|                | - `deep`_ (deprecated as of 2.5)                                    |
|                | - `payload`_                                                        |
>>>>>>> 8da5a305
+----------------+---------------------------------------------------------------------+
| Class          | :class:`Symfony\\Component\\Validator\\Constraints\\Valid`          |
+----------------+---------------------------------------------------------------------+

.. include:: /reference/forms/types/options/_error_bubbling_hint.rst.inc

Basic Usage
-----------

In the following example, create two classes ``Author`` and ``Address``
that both have constraints on their properties. Furthermore, ``Author``
stores an ``Address`` instance in the ``$address`` property.

.. code-block:: php

    // src/AppBundle/Entity/Address.php
    namespace AppBundle\Entity;

    class Address
    {
        protected $street;
        protected $zipCode;
    }

.. code-block:: php

    // src/AppBundle/Entity/Author.php
    namespace AppBundle\Entity;

    class Author
    {
        protected $firstName;
        protected $lastName;
        protected $address;
    }

.. configuration-block::

    .. code-block:: php-annotations

        // src/AppBundle/Entity/Address.php
        namespace AppBundle\Entity;

        use Symfony\Component\Validator\Constraints as Assert;

        class Address
        {
            /**
             * @Assert\NotBlank()
             */
            protected $street;

            /**
             * @Assert\NotBlank
             * @Assert\Length(max = 5)
             */
            protected $zipCode;
        }

        // src/AppBundle/Entity/Author.php
        namespace AppBundle\Entity;

        use Symfony\Component\Validator\Constraints as Assert;

        class Author
        {
            /**
             * @Assert\NotBlank
             * @Assert\Length(min = 4)
             */
            protected $firstName;

            /**
             * @Assert\NotBlank
             */
            protected $lastName;

            protected $address;
        }

    .. code-block:: yaml

        # src/AppBundle/Resources/config/validation.yml
        AppBundle\Entity\Address:
            properties:
                street:
                    - NotBlank: ~
                zipCode:
                    - NotBlank: ~
                    - Length:
                        max: 5

        AppBundle\Entity\Author:
            properties:
                firstName:
                    - NotBlank: ~
                    - Length:
                        min: 4
                lastName:
                    - NotBlank: ~

    .. code-block:: xml

        <!-- src/AppBundle/Resources/config/validation.xml -->
        <?xml version="1.0" encoding="UTF-8" ?>
        <constraint-mapping xmlns="http://symfony.com/schema/dic/constraint-mapping"
            xmlns:xsi="http://www.w3.org/2001/XMLSchema-instance"
            xsi:schemaLocation="http://symfony.com/schema/dic/constraint-mapping http://symfony.com/schema/dic/constraint-mapping/constraint-mapping-1.0.xsd">

            <class name="AppBundle\Entity\Address">
                <property name="street">
                    <constraint name="NotBlank" />
                </property>
                <property name="zipCode">
                    <constraint name="NotBlank" />
                    <constraint name="Length">
                        <option name="max">5</option>
                    </constraint>
                </property>
            </class>

            <class name="AppBundle\Entity\Author">
                <property name="firstName">
                    <constraint name="NotBlank" />
                    <constraint name="Length">
                        <option name="min">4</option>
                    </constraint>
                </property>
                <property name="lastName">
                    <constraint name="NotBlank" />
                </property>
            </class>
        </constraint-mapping>

    .. code-block:: php

        // src/AppBundle/Entity/Address.php
        namespace AppBundle\Entity;

        use Symfony\Component\Validator\Mapping\ClassMetadata;
        use Symfony\Component\Validator\Constraints as Assert;

        class Address
        {
            protected $street;
            protected $zipCode;

            public static function loadValidatorMetadata(ClassMetadata $metadata)
            {
                $metadata->addPropertyConstraint('street', new Assert\NotBlank());
                $metadata->addPropertyConstraint('zipCode', new Assert\NotBlank());
                $metadata->addPropertyConstraint('zipCode', new Assert\Length(array("max" => 5)));
            }
        }

        // src/AppBundle/Entity/Author.php
        namespace AppBundle\Entity;

        use Symfony\Component\Validator\Mapping\ClassMetadata;
        use Symfony\Component\Validator\Constraints as Assert;

        class Author
        {
            protected $firstName;
            protected $lastName;
            protected $address;

            public static function loadValidatorMetadata(ClassMetadata $metadata)
            {
                $metadata->addPropertyConstraint('firstName', new Assert\NotBlank());
                $metadata->addPropertyConstraint('firstName', new Assert\Length(array("min" => 4)));
                $metadata->addPropertyConstraint('lastName', new Assert\NotBlank());
            }
        }

With this mapping, it is possible to successfully validate an author with
an invalid address. To prevent that, add the ``Valid`` constraint to the
``$address`` property.

.. configuration-block::

    .. code-block:: php-annotations

        // src/AppBundle/Entity/Author.php
        namespace AppBundle\Entity;

        use Symfony\Component\Validator\Constraints as Assert;

        class Author
        {
            /**
             * @Assert\Valid
             */
            protected $address;
        }

    .. code-block:: yaml

        # src/AppBundle/Resources/config/validation.yml
        AppBundle\Entity\Author:
            properties:
                address:
                    - Valid: ~

    .. code-block:: xml

        <!-- src/AppBundle/Resources/config/validation.xml -->
        <?xml version="1.0" encoding="UTF-8" ?>
        <constraint-mapping xmlns="http://symfony.com/schema/dic/constraint-mapping"
            xmlns:xsi="http://www.w3.org/2001/XMLSchema-instance"
            xsi:schemaLocation="http://symfony.com/schema/dic/constraint-mapping http://symfony.com/schema/dic/constraint-mapping/constraint-mapping-1.0.xsd">

            <class name="AppBundle\Entity\Author">
                <property name="address">
                    <constraint name="Valid" />
                </property>
            </class>
        </constraint-mapping>

    .. code-block:: php

        // src/AppBundle/Entity/Author.php
        namespace AppBundle\Entity;

        use Symfony\Component\Validator\Mapping\ClassMetadata;
        use Symfony\Component\Validator\Constraints as Assert;

        class Author
        {
            protected $address;

            public static function loadValidatorMetadata(ClassMetadata $metadata)
            {
                $metadata->addPropertyConstraint('address', new Assert\Valid());
            }
        }

If you validate an author with an invalid address now, you can see that
the validation of the ``Address`` fields failed.

.. code-block:: text

    AppBundle\\Author.address.zipCode:
        This value is too long. It should have 5 characters or less.

Options
-------

traverse
~~~~~~~~

**type**: ``boolean`` **default**: ``true``

If this constraint is applied to a property that holds an array of objects,
then each object in that array will be validated only if this option is
set to ``true``.

deep
~~~~

<<<<<<< HEAD
=======
.. caution::

    The ``deep`` option was deprecated in Symfony 2.5 and will be removed
    in Symfony 3.0. When traversing arrays, nested arrays are always traversed.
    When traversing nested objects, their traversal strategy is used.

>>>>>>> 8da5a305
**type**: ``boolean`` **default**: ``false``

If this constraint is applied to a property that holds an array of objects,
then each object in that array will be validated recursively if this option
<<<<<<< HEAD
is set to ``true``.
=======
is set to ``true``.

.. include:: /reference/constraints/_payload-option.rst.inc
>>>>>>> 8da5a305
<|MERGE_RESOLUTION|>--- conflicted
+++ resolved
@@ -9,12 +9,8 @@
 | Applies to     | :ref:`property or method <validation-property-target>`              |
 +----------------+---------------------------------------------------------------------+
 | Options        | - `traverse`_                                                       |
-<<<<<<< HEAD
-|                | - `deep`_                                                           |
-=======
 |                | - `deep`_ (deprecated as of 2.5)                                    |
 |                | - `payload`_                                                        |
->>>>>>> 8da5a305
 +----------------+---------------------------------------------------------------------+
 | Class          | :class:`Symfony\\Component\\Validator\\Constraints\\Valid`          |
 +----------------+---------------------------------------------------------------------+
@@ -275,23 +271,16 @@
 deep
 ~~~~
 
-<<<<<<< HEAD
-=======
 .. caution::
 
     The ``deep`` option was deprecated in Symfony 2.5 and will be removed
     in Symfony 3.0. When traversing arrays, nested arrays are always traversed.
     When traversing nested objects, their traversal strategy is used.
 
->>>>>>> 8da5a305
 **type**: ``boolean`` **default**: ``false``
 
 If this constraint is applied to a property that holds an array of objects,
 then each object in that array will be validated recursively if this option
-<<<<<<< HEAD
 is set to ``true``.
-=======
-is set to ``true``.
-
-.. include:: /reference/constraints/_payload-option.rst.inc
->>>>>>> 8da5a305
+
+.. include:: /reference/constraints/_payload-option.rst.inc