Isbn
====

.. versionadded:: 2.3
    The Isbn constraint was introduced in Symfony 2.3.

<<<<<<< HEAD
=======
.. caution::

    The ``isbn10`` and ``isbn13`` options are deprecated since Symfony 2.5
    and will be removed in Symfony 3.0. Use the ``type`` option instead.
    Furthermore, when using the ``type`` option, lowercase characters are no
    longer supported starting in Symfony 2.5, as they are not allowed in ISBNs.

>>>>>>> 8da5a305
This constraint validates that an `International Standard Book Number (ISBN)`_
is either a valid ISBN-10, a valid ISBN-13 or both.

+----------------+----------------------------------------------------------------------+
| Applies to     | :ref:`property or method<validation-property-target>`                |
+----------------+----------------------------------------------------------------------+
| Options        | - `isbn10`_                                                          |
|                | - `isbn13`_                                                          |
|                | - `isbn10Message`_                                                   |
|                | - `isbn13Message`_                                                   |
|                | - `bothIsbnMessage`_                                                 |
+----------------+----------------------------------------------------------------------+
| Class          | :class:`Symfony\\Component\\Validator\\Constraints\\Isbn`            |
+----------------+----------------------------------------------------------------------+
| Validator      | :class:`Symfony\\Component\\Validator\\Constraints\\IsbnValidator`   |
+----------------+----------------------------------------------------------------------+

Basic Usage
-----------

To use the ``Isbn`` validator, simply apply it to a property or method
on an object that will contain a ISBN number.

.. configuration-block::

    .. code-block:: php-annotations

        // src/AppBundle/Entity/Book.php
        namespace AppBundle\Entity;

        use Symfony\Component\Validator\Constraints as Assert;

        class Book
        {
            /**
             * @Assert\Isbn(
             *     isbn10 = true,
             *     isbn13 = true,
             *     bothIsbnMessage = "This value is neither a valid ISBN-10 nor a valid ISBN-13."
             * )
             */
            protected $isbn;
        }

    .. code-block:: yaml

        # src/AppBundle/Resources/config/validation.yml
        AppBundle\Entity\Book:
            properties:
                isbn:
                    - Isbn:
                        isbn10: true
                        isbn13: true
                        bothIsbnMessage: This value is neither a valid ISBN-10 nor a valid ISBN-13.

    .. code-block:: xml

        <!-- src/AppBundle/Resources/config/validation.xml -->
        <?xml version="1.0" encoding="UTF-8" ?>
        <constraint-mapping xmlns="http://symfony.com/schema/dic/constraint-mapping"
            xmlns:xsi="http://www.w3.org/2001/XMLSchema-instance"
            xsi:schemaLocation="http://symfony.com/schema/dic/constraint-mapping http://symfony.com/schema/dic/constraint-mapping/constraint-mapping-1.0.xsd">

            <class name="AppBundle\Entity\Book">
                <property name="isbn">
                    <constraint name="Isbn">
                        <option name="isbn10">true</option>
                        <option name="isbn13">true</option>
                        <option name="bothIsbnMessage">
                            This value is neither a valid ISBN-10 nor a valid ISBN-13.
                        </option>
                    </constraint>
                </property>
            </class>
        </constraint-mapping>

    .. code-block:: php

        // src/AppBundle/Entity/Book.php
        namespace AppBundle\Entity;

        use Symfony\Component\Validator\Mapping\ClassMetadata;
        use Symfony\Component\Validator\Constraints as Assert;

        class Book
        {
            protected $isbn;

            public static function loadValidatorMetadata(ClassMetadata $metadata)
            {
                $metadata->addPropertyConstraint('isbn', new Assert\Isbn(array(
                    'isbn10'          => true,
                    'isbn13'          => true,
                    'bothIsbnMessage' => 'This value is neither a valid ISBN-10 nor a valid ISBN-13.'
                )));
            }
        }

Available Options
-----------------

isbn10
~~~~~~

**type**: ``boolean`` **default**: ``false``

If this required option is set to ``true`` the constraint will check if
the code is a valid ISBN-10 code.

isbn13
~~~~~~

**type**: ``boolean`` **default**: ``false``

If this required option is set to ``true`` the constraint will check if
the code is a valid ISBN-13 code.

isbn10Message
~~~~~~~~~~~~~

**type**: ``string`` **default**: ``This value is not a valid ISBN-10.``

The message that will be shown if the `isbn10`_ option is true and the given
value does not pass the ISBN-10 check.

isbn13Message
~~~~~~~~~~~~~

**type**: ``string`` **default**: ``This value is not a valid ISBN-13.``

The message that will be shown if the `isbn13`_ option is true and the given
value does not pass the ISBN-13 check.

bothIsbnMessage
~~~~~~~~~~~~~~~

**type**: ``string`` **default**: ``This value is neither a valid ISBN-10 nor a valid ISBN-13.``

The message that will be shown if both the `isbn10`_ and `isbn13`_ options
are true and the given value does not pass the ISBN-13 nor the ISBN-13 check.

.. _`International Standard Book Number (ISBN)`: https://en.wikipedia.org/wiki/Isbn<|MERGE_RESOLUTION|>--- conflicted
+++ resolved
@@ -4,8 +4,6 @@
 .. versionadded:: 2.3
     The Isbn constraint was introduced in Symfony 2.3.
 
-<<<<<<< HEAD
-=======
 .. caution::
 
     The ``isbn10`` and ``isbn13`` options are deprecated since Symfony 2.5
@@ -13,18 +11,18 @@
     Furthermore, when using the ``type`` option, lowercase characters are no
     longer supported starting in Symfony 2.5, as they are not allowed in ISBNs.
 
->>>>>>> 8da5a305
 This constraint validates that an `International Standard Book Number (ISBN)`_
-is either a valid ISBN-10, a valid ISBN-13 or both.
+is either a valid ISBN-10 or a valid ISBN-13.
 
 +----------------+----------------------------------------------------------------------+
 | Applies to     | :ref:`property or method<validation-property-target>`                |
 +----------------+----------------------------------------------------------------------+
-| Options        | - `isbn10`_                                                          |
-|                | - `isbn13`_                                                          |
+| Options        | - `type`_                                                            |
+|                | - `message`_                                                         |
 |                | - `isbn10Message`_                                                   |
 |                | - `isbn13Message`_                                                   |
 |                | - `bothIsbnMessage`_                                                 |
+|                | - `payload`_                                                         |
 +----------------+----------------------------------------------------------------------+
 | Class          | :class:`Symfony\\Component\\Validator\\Constraints\\Isbn`            |
 +----------------+----------------------------------------------------------------------+
@@ -35,7 +33,7 @@
 -----------
 
 To use the ``Isbn`` validator, simply apply it to a property or method
-on an object that will contain a ISBN number.
+on an object that will contain an ISBN.
 
 .. configuration-block::
 
@@ -50,9 +48,8 @@
         {
             /**
              * @Assert\Isbn(
-             *     isbn10 = true,
-             *     isbn13 = true,
-             *     bothIsbnMessage = "This value is neither a valid ISBN-10 nor a valid ISBN-13."
+             *     type = "isbn10",
+             *     message = "This value is not  valid."
              * )
              */
             protected $isbn;
@@ -65,9 +62,9 @@
             properties:
                 isbn:
                     - Isbn:
-                        isbn10: true
-                        isbn13: true
-                        bothIsbnMessage: This value is neither a valid ISBN-10 nor a valid ISBN-13.
+                        type: isbn10
+                        message: This value is not  valid.
+
 
     .. code-block:: xml
 
@@ -80,11 +77,8 @@
             <class name="AppBundle\Entity\Book">
                 <property name="isbn">
                     <constraint name="Isbn">
-                        <option name="isbn10">true</option>
-                        <option name="isbn13">true</option>
-                        <option name="bothIsbnMessage">
-                            This value is neither a valid ISBN-10 nor a valid ISBN-13.
-                        </option>
+                        <option name="type">isbn10</option>
+                        <option name="message">This value is not  valid.</option>
                     </constraint>
                 </property>
             </class>
@@ -105,9 +99,8 @@
             public static function loadValidatorMetadata(ClassMetadata $metadata)
             {
                 $metadata->addPropertyConstraint('isbn', new Assert\Isbn(array(
-                    'isbn10'          => true,
-                    'isbn13'          => true,
-                    'bothIsbnMessage' => 'This value is neither a valid ISBN-10 nor a valid ISBN-13.'
+                    'type'    => 'isbn10',
+                    'message' => 'This value is not valid.'
                 )));
             }
         }
@@ -115,28 +108,28 @@
 Available Options
 -----------------
 
-isbn10
-~~~~~~
+type
+~~~~
 
-**type**: ``boolean`` **default**: ``false``
+**type**: ``string`` **default**: ``null``
 
-If this required option is set to ``true`` the constraint will check if
-the code is a valid ISBN-10 code.
+The type of ISBN to validate against. Valid values are ``isbn10``, ``isbn13``
+and ``null`` to accept any kind of ISBN.
 
-isbn13
-~~~~~~
+message
+~~~~~~~
 
-**type**: ``boolean`` **default**: ``false``
+**type**: ``string`` **default**: ``null``
 
-If this required option is set to ``true`` the constraint will check if
-the code is a valid ISBN-13 code.
+The message that will be shown if the value is not valid. If not ``null``,
+this message has priority over all the other messages.
 
 isbn10Message
 ~~~~~~~~~~~~~
 
 **type**: ``string`` **default**: ``This value is not a valid ISBN-10.``
 
-The message that will be shown if the `isbn10`_ option is true and the given
+The message that will be shown if the `type`_ option is ``isbn10`` and the given
 value does not pass the ISBN-10 check.
 
 isbn13Message
@@ -144,7 +137,7 @@
 
 **type**: ``string`` **default**: ``This value is not a valid ISBN-13.``
 
-The message that will be shown if the `isbn13`_ option is true and the given
+The message that will be shown if the `type`_ option is ``isbn13`` and the given
 value does not pass the ISBN-13 check.
 
 bothIsbnMessage
@@ -152,7 +145,9 @@
 
 **type**: ``string`` **default**: ``This value is neither a valid ISBN-10 nor a valid ISBN-13.``
 
-The message that will be shown if both the `isbn10`_ and `isbn13`_ options
-are true and the given value does not pass the ISBN-13 nor the ISBN-13 check.
+The message that will be shown if the `type`_ option is ``null`` and the given
+value does not pass any of the ISBN checks.
+
+.. include:: /reference/constraints/_payload-option.rst.inc
 
 .. _`International Standard Book Number (ISBN)`: https://en.wikipedia.org/wiki/Isbn