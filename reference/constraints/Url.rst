--- conflicted
+++ resolved
@@ -222,8 +222,6 @@
                 )));
             }
         }
-<<<<<<< HEAD
-=======
 
 .. include:: /reference/constraints/_payload-option.rst.inc
 
@@ -297,7 +295,6 @@
                 )));
             }
         }
->>>>>>> 2becf60d
 
 This option uses the :phpfunction:`checkdnsrr` PHP function to check the validity
 of the ``ANY`` DNS record corresponding to the host associated with the given URL.