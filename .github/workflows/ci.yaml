name: CI

on:
    push:
        branches-ignore:
            - 'github-comments'
    pull_request:
        branches-ignore:
            - 'github-comments'

permissions:
    contents: read

jobs:
    symfony-docs-builder-build:
        name: Build (symfony-tools/docs-builder)

        runs-on: ubuntu-latest

        continue-on-error: true

        steps:
            -   name: "Checkout"
                uses: actions/checkout@v3

            -   name: "Set-up PHP"
                uses: shivammathur/setup-php@v2
                with:
                    php-version: 8.1
                    coverage: none
                    tools: "composer:v2"

            -   name: Get composer cache directory
                id: composercache
                working-directory: _build
                run: echo "dir=$(composer config cache-files-dir)" >> $GITHUB_OUTPUT

            -   name: Cache dependencies
                uses: actions/cache@v3
                with:
                    path: ${{ steps.composercache.outputs.dir }}
                    key: ${{ runner.os }}-composer-${{ hashFiles('**/composer.lock') }}
                    restore-keys: ${{ runner.os }}-composer-

            -   name: "Install dependencies"
                working-directory: _build
                run: composer install --prefer-dist --no-progress

            -   name: "Build the docs"
                working-directory: _build
                run: php build.php --disable-cache

    doctor-rst:
        name: Lint (DOCtor-RST)

        runs-on: ubuntu-latest

        steps:
            -   name: "Checkout"
                uses: actions/checkout@v3

            -   name: "Create cache dir"
                run: mkdir .cache

            -   name: "Extract base branch name"
                run: echo "branch=$(echo ${GITHUB_BASE_REF:=${GITHUB_REF##*/}})" >> $GITHUB_OUTPUT
                id: extract_base_branch

            -   name: "Cache DOCtor-RST"
                uses: actions/cache@v3
                with:
                    path: .cache
                    key: ${{ runner.os }}-doctor-rst-${{ steps.extract_base_branch.outputs.branch }}

            -   name: "Run DOCtor-RST"
                uses: docker://oskarstark/doctor-rst:1.60.1
                with:
                    args: --short --error-format=github --cache-file=/github/workspace/.cache/doctor-rst.cache

    symfony-code-block-checker:
        name: Code Blocks

        runs-on: ubuntu-latest

        continue-on-error: true

        steps:
<<<<<<< HEAD
          - name: Checkout code
            uses: actions/checkout@v3
            with:
                path: 'docs'

          - name: Set-up PHP
            uses: shivammathur/setup-php@v2
            with:
                php-version: 8.2
                coverage: none

          - name: Fetch branch from where the PR started
            working-directory: docs
            run: git fetch --no-tags --prune --depth=1 origin +refs/heads/*:refs/remotes/origin/*

          - name: Find modified files
            id: find-files
            working-directory: docs
            run: echo "files=$(git diff --name-only origin/${{ github.base_ref }} HEAD | grep ".rst" | tr '\n' ' ')" >> $GITHUB_OUTPUT

          - name: Get composer cache directory
            id: composercache
            working-directory: docs/_build
            run: echo "dir=$(composer config cache-files-dir)" >> $GITHUB_OUTPUT

          - name: Cache dependencies
            if: ${{ steps.find-files.outputs.files }}
            uses: actions/cache@v3
            with:
                path: ${{ steps.composercache.outputs.dir }}
                key: ${{ runner.os }}-composer-codeBlocks-${{ hashFiles('_checker/composer.lock', '_sf_app/composer.lock') }}
                restore-keys: ${{ runner.os }}-composer-codeBlocks-

          - name: Install dependencies
            if: ${{ steps.find-files.outputs.files }}
            run: composer create-project symfony-tools/code-block-checker:@dev _checker

          - name: Install test application
            if: ${{ steps.find-files.outputs.files }}
            run: |
              git clone -b ${{ github.base_ref }} --depth 5 --single-branch https://github.com/symfony-tools/symfony-application.git _sf_app
              cd _sf_app
              composer update

          - name: Generate baseline
            if: ${{ steps.find-files.outputs.files }}
            working-directory: docs
            run: |
              CURRENT=$(git rev-parse HEAD)
              git checkout -m ${{ github.base_ref }}
              ../_checker/code-block-checker.php verify:docs `pwd` ${{ steps.find-files.outputs.files }} --generate-baseline=baseline.json --symfony-application=`realpath ../_sf_app`
              git checkout -m $CURRENT
              cat baseline.json

          - name: Verify examples
            if: ${{ steps.find-files.outputs.files }}
            working-directory: docs
            run: |
              ../_checker/code-block-checker.php verify:docs `pwd` ${{ steps.find-files.outputs.files }} --baseline=baseline.json --output-format=github --symfony-application=`realpath ../_sf_app`
=======
            -   name: Checkout code
                uses: actions/checkout@v3
                with:
                    path: 'docs'

            -   name: Set-up PHP
                uses: shivammathur/setup-php@v2
                with:
                    php-version: 8.1
                    coverage: none

            -   name: Fetch branch from where the PR started
                working-directory: docs
                run: git fetch --no-tags --prune --depth=1 origin +refs/heads/*:refs/remotes/origin/*

            -   name: Find modified files
                id: find-files
                working-directory: docs
                run: echo "files=$(git diff --name-only origin/${{ github.base_ref }} HEAD | grep ".rst" | tr '\n' ' ')" >> $GITHUB_OUTPUT

            -   name: Get composer cache directory
                id: composercache
                working-directory: docs/_build
                run: echo "dir=$(composer config cache-files-dir)" >> $GITHUB_OUTPUT

            -   name: Cache dependencies
                if: ${{ steps.find-files.outputs.files }}
                uses: actions/cache@v3
                with:
                    path: ${{ steps.composercache.outputs.dir }}
                    key: ${{ runner.os }}-composer-codeBlocks-${{ hashFiles('_checker/composer.lock', '_sf_app/composer.lock') }}
                    restore-keys: ${{ runner.os }}-composer-codeBlocks-

            -   name: Install dependencies
                if: ${{ steps.find-files.outputs.files }}
                run: composer create-project symfony-tools/code-block-checker:@dev _checker

            -   name: Install test application
                if: ${{ steps.find-files.outputs.files }}
                run: |
                    git clone -b ${{ github.base_ref }} --depth 5 --single-branch https://github.com/symfony-tools/symfony-application.git _sf_app
                    cd _sf_app
                    composer update

            -   name: Generate baseline
                if: ${{ steps.find-files.outputs.files }}
                working-directory: docs
                run: |
                    CURRENT=$(git rev-parse HEAD)
                    git checkout -m ${{ github.base_ref }}
                    ../_checker/code-block-checker.php verify:docs `pwd` ${{ steps.find-files.outputs.files }} --generate-baseline=baseline.json --symfony-application=`realpath ../_sf_app`
                    git checkout -m $CURRENT
                    cat baseline.json

            -   name: Verify examples
                if: ${{ steps.find-files.outputs.files }}
                working-directory: docs
                run: |
                    ../_checker/code-block-checker.php verify:docs `pwd` ${{ steps.find-files.outputs.files }} --baseline=baseline.json --output-format=github --symfony-application=`realpath ../_sf_app`
>>>>>>> 6baba491
<|MERGE_RESOLUTION|>--- conflicted
+++ resolved
@@ -85,67 +85,6 @@
         continue-on-error: true
 
         steps:
-<<<<<<< HEAD
-          - name: Checkout code
-            uses: actions/checkout@v3
-            with:
-                path: 'docs'
-
-          - name: Set-up PHP
-            uses: shivammathur/setup-php@v2
-            with:
-                php-version: 8.2
-                coverage: none
-
-          - name: Fetch branch from where the PR started
-            working-directory: docs
-            run: git fetch --no-tags --prune --depth=1 origin +refs/heads/*:refs/remotes/origin/*
-
-          - name: Find modified files
-            id: find-files
-            working-directory: docs
-            run: echo "files=$(git diff --name-only origin/${{ github.base_ref }} HEAD | grep ".rst" | tr '\n' ' ')" >> $GITHUB_OUTPUT
-
-          - name: Get composer cache directory
-            id: composercache
-            working-directory: docs/_build
-            run: echo "dir=$(composer config cache-files-dir)" >> $GITHUB_OUTPUT
-
-          - name: Cache dependencies
-            if: ${{ steps.find-files.outputs.files }}
-            uses: actions/cache@v3
-            with:
-                path: ${{ steps.composercache.outputs.dir }}
-                key: ${{ runner.os }}-composer-codeBlocks-${{ hashFiles('_checker/composer.lock', '_sf_app/composer.lock') }}
-                restore-keys: ${{ runner.os }}-composer-codeBlocks-
-
-          - name: Install dependencies
-            if: ${{ steps.find-files.outputs.files }}
-            run: composer create-project symfony-tools/code-block-checker:@dev _checker
-
-          - name: Install test application
-            if: ${{ steps.find-files.outputs.files }}
-            run: |
-              git clone -b ${{ github.base_ref }} --depth 5 --single-branch https://github.com/symfony-tools/symfony-application.git _sf_app
-              cd _sf_app
-              composer update
-
-          - name: Generate baseline
-            if: ${{ steps.find-files.outputs.files }}
-            working-directory: docs
-            run: |
-              CURRENT=$(git rev-parse HEAD)
-              git checkout -m ${{ github.base_ref }}
-              ../_checker/code-block-checker.php verify:docs `pwd` ${{ steps.find-files.outputs.files }} --generate-baseline=baseline.json --symfony-application=`realpath ../_sf_app`
-              git checkout -m $CURRENT
-              cat baseline.json
-
-          - name: Verify examples
-            if: ${{ steps.find-files.outputs.files }}
-            working-directory: docs
-            run: |
-              ../_checker/code-block-checker.php verify:docs `pwd` ${{ steps.find-files.outputs.files }} --baseline=baseline.json --output-format=github --symfony-application=`realpath ../_sf_app`
-=======
             -   name: Checkout code
                 uses: actions/checkout@v3
                 with:
@@ -154,7 +93,7 @@
             -   name: Set-up PHP
                 uses: shivammathur/setup-php@v2
                 with:
-                    php-version: 8.1
+                    php-version: 8.2
                     coverage: none
 
             -   name: Fetch branch from where the PR started
@@ -204,5 +143,4 @@
                 if: ${{ steps.find-files.outputs.files }}
                 working-directory: docs
                 run: |
-                    ../_checker/code-block-checker.php verify:docs `pwd` ${{ steps.find-files.outputs.files }} --baseline=baseline.json --output-format=github --symfony-application=`realpath ../_sf_app`
->>>>>>> 6baba491
+                    ../_checker/code-block-checker.php verify:docs `pwd` ${{ steps.find-files.outputs.files }} --baseline=baseline.json --output-format=github --symfony-application=`realpath ../_sf_app`