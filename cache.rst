--- conflicted
+++ resolved
@@ -101,11 +101,8 @@
 
 * :doc:`cache.adapter.apcu </components/cache/adapters/apcu_adapter>`
 * :doc:`cache.adapter.array </components/cache/adapters/array_cache_adapter>`
-<<<<<<< HEAD
-=======
 * :doc:`cache.adapter.doctrine </components/cache/adapters/doctrine_adapter>` (deprecated)
 * :doc:`cache.adapter.doctrine_dbal </components/cache/adapters/doctrine_dbal_adapter>`
->>>>>>> e5376be9
 * :doc:`cache.adapter.filesystem </components/cache/adapters/filesystem_adapter>`
 * :doc:`cache.adapter.memcached </components/cache/adapters/memcached_adapter>`
 * :doc:`cache.adapter.pdo </components/cache/adapters/pdo_adapter>`
@@ -125,11 +122,8 @@
             cache:
                 directory: '%kernel.cache_dir%/pools' # Only used with cache.adapter.filesystem
 
-<<<<<<< HEAD
-=======
                 # service: cache.doctrine_dbal
                 default_doctrine_dbal_provider: 'doctrine.dbal.default_connection'
->>>>>>> e5376be9
                 # service: cache.psr6
                 default_psr6_provider: 'app.my_psr6_service'
                 # service: cache.redis
@@ -153,10 +147,7 @@
         >
             <framework:config>
                 <!--
-<<<<<<< HEAD
-=======
                 default_doctrine_dbal_provider: Service: cache.doctrine_dbal
->>>>>>> e5376be9
                 default_psr6_provider: Service: cache.psr6
                 default_redis_provider: Service: cache.redis
                 default_memcached_provider: Service: cache.memcached
@@ -164,10 +155,7 @@
                 -->
                 <!-- "directory" attribute is only used with cache.adapter.filesystem -->
                 <framework:cache directory="%kernel.cache_dir%/pools"
-<<<<<<< HEAD
-=======
                     default_doctrine_dbal_provider="doctrine.dbal.default_connection"
->>>>>>> e5376be9
                     default_psr6_provider="app.my_psr6_service"
                     default_redis_provider="redis://localhost"
                     default_memcached_provider="memcached://localhost"
@@ -185,11 +173,8 @@
             $framework->cache()
                 // Only used with cache.adapter.filesystem
                 ->directory('%kernel.cache_dir%/pools')
-<<<<<<< HEAD
-=======
                 // Service: cache.doctrine_dbal
                 ->defaultDoctrineDbalProvider('doctrine.dbal.default_connection')
->>>>>>> e5376be9
                 // Service: cache.psr6
                 ->defaultPsr6Provider('app.my_psr6_service')
                 // Service: cache.redis
