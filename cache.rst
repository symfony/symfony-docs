--- conflicted
+++ resolved
@@ -230,17 +230,11 @@
 
             <framework:config>
                 <framework:cache default_memcached_provider="memcached://localhost">
-<<<<<<< HEAD
-                  <framework:pool name="custom_thing.cache" adapter="cache.app"/>
-                  <framework:pool name="my_cache_pool" adapter="cache.adapter.array"/>
-                  <framework:pool name="acme.cache" adapter="cache.adapter.memcached"/>
-                  <framework:pool name="foobar.cache" adapter="cache.adapter.memcached" provider="memcached://user:password@example.com"/>
-                  <framework:pool name="short_cache" adapter="foobar.cache" default_lifetime="60"/>
-=======
+                    <framework:pool name="custom_thing.cache" adapter="cache.app"/>
                     <framework:pool name="my_cache_pool" adapter="cache.adapter.array"/>
-                    <framework:pool name="cache.acme" adapter="cache.adapter.memcached"/>
-                    <framework:pool name="cache.foobar" adapter="cache.adapter.memcached" provider="memcached://user:password@example.com"/>
->>>>>>> dcda8ceb
+                    <framework:pool name="acme.cache" adapter="cache.adapter.memcached"/>
+                    <framework:pool name="foobar.cache" adapter="cache.adapter.memcached" provider="memcached://user:password@example.com"/>
+                    <framework:pool name="short_cache" adapter="foobar.cache" default_lifetime="60"/>
                 </framework:cache>
             </framework:config>
         </container>
@@ -265,81 +259,8 @@
                         'adapter' => 'cache.adapter.memcached',
                         'provider' => 'memcached://user:password@example.com',
                     ],
-<<<<<<< HEAD
                     'short_cache' => [
                         'adapter' => 'foobar.cache',
-=======
-                ],
-            ],
-        ]);
-
-
-The configuration above will create 3 services: ``my_cache_pool``, ``cache.acme``
-and ``cache.foobar``.  The ``my_cache_pool`` pool is using the ArrayAdapter
-and the other two are using the :doc:`MemcachedAdapter </components/cache/adapters/memcached_adapter>`.
-The ``cache.acme`` pool is using the Memcached server on localhost and ``cache.foobar``
-is using the Memcached server at example.com.
-
-For advanced configurations it could sometimes be useful to use a pool as an adapter.
-
-.. configuration-block::
-
-    .. code-block:: yaml
-
-        # app/config/config.yml
-        framework:
-            cache:
-                app: my_configured_app_cache
-                pools:
-                    my_cache_pool:
-                        adapter: cache.adapter.memcached
-                        provider: 'memcached://user:password@example.com'
-                    cache.short_cache:
-                        adapter: my_cache_pool
-                        default_lifetime: 60
-                    cache.long_cache:
-                        adapter: my_cache_pool
-                        default_lifetime: 604800
-                    my_configured_app_cache:
-                        # "cache.adapter.filesystem" is the default for "cache.app"
-                        adapter: cache.adapter.filesystem
-                        default_lifetime: 3600
-
-    .. code-block:: xml
-
-        <!-- app/config/config.xml -->
-        <?xml version="1.0" encoding="UTF-8" ?>
-        <container xmlns="http://symfony.com/schema/dic/services"
-            xmlns:xsi="http://www.w3.org/2001/XMLSchema-instance"
-            xmlns:framework="http://symfony.com/schema/dic/symfony"
-            xsi:schemaLocation="http://symfony.com/schema/dic/services
-                https://symfony.com/schema/dic/services/services-1.0.xsd">
-
-            <framework:config>
-                <framework:cache app="my_cache_pool">
-                    <framework:pool name="my_cache_pool" adapter="cache.adapter.memcached" provider="memcached://user:password@example.com"/>
-                    <framework:pool name="cache.short_cache" adapter="my_cache_pool" default_lifetime="604800"/>
-                    <framework:pool name="cache.long_cache" adapter="my_cache_pool" default_lifetime="604800"/>
-                    <!-- "cache.adapter.filesystem" is the default for "cache.app" -->
-                    <framework:pool name="my_configured_app_cache" adapter="cache.adapter.filesystem" default_lifetime="3600"/>
-                </framework:cache>
-            </framework:config>
-        </container>
-
-    .. code-block:: php
-
-        // app/config/config.php
-        $container->loadFromExtension('framework', [
-            'cache' => [
-                'app' => 'my_configured_app_cache',
-                'pools' => [
-                    'my_cache_pool' => [
-                        'adapter' => 'cache.adapter.memcached',
-                        'provider' => 'memcached://user:password@example.com',
-                    ],
-                    'cache.short_cache' => [
-                        'adapter' => 'cache.adapter.memcached',
->>>>>>> dcda8ceb
                         'default_lifetime' => 60,
                     ],
                 ],
@@ -491,15 +412,9 @@
                 https://symfony.com/schema/dic/services/services-1.0.xsd">
 
             <framework:config>
-<<<<<<< HEAD
                 <framework:cache>
-                  <framework:pool name="my_cache_pool" adapter="app.my_cache_chain_adapter"/>
-                  <framework:pool name="cache.my_redis" adapter="cache.adapter.redis" provider="redis://user:password@example.com"/>
-=======
-                <framework:cache default_memcached_provider="memcached://localhost">
                     <framework:pool name="my_cache_pool" adapter="app.my_cache_chain_adapter"/>
                     <framework:pool name="cache.my_redis" adapter="cache.adapter.redis" provider="redis://user:password@example.com"/>
->>>>>>> dcda8ceb
                 </framework:cache>
             </framework:config>
 
